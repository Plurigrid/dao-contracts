{
  "$schema": "http://json-schema.org/draft-07/schema#",
  "title": "InstantiateMsg",
  "type": "object",
  "required": [
    "token_address"
  ],
  "properties": {
    "manager": {
<<<<<<< HEAD
      "anyOf": [
        {
          "$ref": "#/definitions/Addr"
        },
        {
          "type": "null"
        }
      ]
    },
    "owner": {
      "anyOf": [
        {
          "$ref": "#/definitions/Addr"
        },
        {
          "type": "null"
        }
=======
      "type": [
        "string",
        "null"
      ]
    },
    "owner": {
      "type": [
        "string",
        "null"
>>>>>>> f3aee7b4
      ]
    },
    "token_address": {
      "type": "string"
    },
    "unstaking_duration": {
      "anyOf": [
        {
          "$ref": "#/definitions/Duration"
        },
        {
          "type": "null"
        }
      ]
    }
  },
  "definitions": {
    "Duration": {
      "description": "Duration is a delta of time. You can add it to a BlockInfo or Expiration to move that further in the future. Note that an height-based Duration and a time-based Expiration cannot be combined",
      "oneOf": [
        {
          "type": "object",
          "required": [
            "height"
          ],
          "properties": {
            "height": {
              "type": "integer",
              "format": "uint64",
              "minimum": 0.0
            }
          },
          "additionalProperties": false
        },
        {
          "description": "Time in seconds",
          "type": "object",
          "required": [
            "time"
          ],
          "properties": {
            "time": {
              "type": "integer",
              "format": "uint64",
              "minimum": 0.0
            }
          },
          "additionalProperties": false
        }
      ]
    }
  }
}<|MERGE_RESOLUTION|>--- conflicted
+++ resolved
@@ -7,25 +7,6 @@
   ],
   "properties": {
     "manager": {
-<<<<<<< HEAD
-      "anyOf": [
-        {
-          "$ref": "#/definitions/Addr"
-        },
-        {
-          "type": "null"
-        }
-      ]
-    },
-    "owner": {
-      "anyOf": [
-        {
-          "$ref": "#/definitions/Addr"
-        },
-        {
-          "type": "null"
-        }
-=======
       "type": [
         "string",
         "null"
@@ -35,7 +16,6 @@
       "type": [
         "string",
         "null"
->>>>>>> f3aee7b4
       ]
     },
     "token_address": {
