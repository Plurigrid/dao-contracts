--- conflicted
+++ resolved
@@ -9,17 +9,11 @@
 
 #[derive(Serialize, Deserialize, JsonSchema, Debug, Clone, PartialEq)]
 pub struct InstantiateMsg {
-<<<<<<< HEAD
-    pub owner: Option<Addr>,
-    pub manager: Option<Addr>,
-    pub token_address: Addr,
-=======
     // Owner can update all configs including changing the owner. This will generally be a DAO.
     pub owner: Option<String>,
     // Manager can update all configs except changing the owner. This will generally be an operations multisig for a DAO.
     pub manager: Option<String>,
     pub token_address: String,
->>>>>>> f3aee7b4
     pub unstaking_duration: Option<Duration>,
 }
 
@@ -32,17 +26,6 @@
     },
     Claim {},
     UpdateConfig {
-<<<<<<< HEAD
-        owner: Option<Addr>,
-        manager: Option<Addr>,
-        duration: Option<Duration>,
-    },
-    AddHook {
-        addr: Addr,
-    },
-    RemoveHook {
-        addr: Addr,
-=======
         owner: Option<String>,
         manager: Option<String>,
         duration: Option<Duration>,
@@ -52,7 +35,6 @@
     },
     RemoveHook {
         addr: String,
->>>>>>> f3aee7b4
     },
 }
 
@@ -113,15 +95,9 @@
 #[derive(Serialize, Deserialize, Clone, Debug, PartialEq, JsonSchema)]
 #[serde(rename_all = "snake_case")]
 pub struct GetConfigResponse {
-<<<<<<< HEAD
-    pub owner: Option<Addr>,
-    pub manager: Option<Addr>,
-    pub token_address: Addr,
-=======
     pub owner: Option<String>,
     pub manager: Option<String>,
     pub token_address: String,
->>>>>>> f3aee7b4
     pub unstaking_duration: Option<Duration>,
 }
 
